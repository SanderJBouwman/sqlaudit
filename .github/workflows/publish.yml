--- conflicted
+++ resolved
@@ -1,10 +1,3 @@
-# This workflow will upload a Python Package to PyPI when a release is created
-# For more information see: https://docs.github.com/en/actions/automating-builds-and-tests/building-and-testing-python#publishing-to-package-registries
-
-# This workflow uses actions that are not certified by GitHub.
-# They are provided by a third-party and are governed by
-# separate terms of service, privacy policy, and support
-# documentation.
 name: Upload Python Package
 
 on:
@@ -32,11 +25,6 @@
 
       - name: Build release distributions
         run: |
-<<<<<<< HEAD
-=======
-          # NOTE: put your own distribution build steps here.
-          python -m pip install build
->>>>>>> 47997886
           python -m build
 
       - name: Upload distributions
